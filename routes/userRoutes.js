--- conflicted
+++ resolved
@@ -8,15 +8,6 @@
   submitKYC,
   logout,
   resendOtp,
-<<<<<<< HEAD
-  getReferralTree,
-  getAllUsers,
-  fixReferralRelationships,
-} from "../controllers/userController.js";
-import multer from "multer";
-import path from "path";
-import authHandler from "../middlewares/authMIddleware.js";
-=======
   getPendingKYCs,
   approveKYC,
   rejectKYC,
@@ -28,7 +19,6 @@
 import path from "path";
 import authHandler from "../middlewares/authMIddleware.js" // Corrected typo in import
 import adminMiddleware from "../middlewares/adminMiddleware.js";
->>>>>>> 1aed1507
 
 const storage = multer.diskStorage({
   destination: (req, file, cb) => {
@@ -41,8 +31,6 @@
 const upload = multer({ storage });
 
 const router = express.Router();
-<<<<<<< HEAD
-=======
 
 // Serve images from uploads folder
 router.get("/uploads/:filename", (req, res) => {
@@ -55,7 +43,6 @@
 });
 
 // User routes
->>>>>>> 1aed1507
 router.post("/signup", signupUser);
 router.post("/verify-otp", verifyOTPUser);
 router.post("/login", loginUser);
@@ -63,10 +50,7 @@
 router.post("/reset-password", authHandler, resetPassword);
 router.post(
   "/submit-kyc",
-<<<<<<< HEAD
-=======
   authHandler,
->>>>>>> 1aed1507
   upload.fields([
     { name: "frontImage", maxCount: 1 },
     { name: "backImage", maxCount: 1 },
@@ -76,12 +60,6 @@
 );
 router.post("/logout", authHandler, logout);
 router.post("/resend-otp", resendOtp);
-<<<<<<< HEAD
-router.get("/referral-tree", authHandler, getReferralTree);
-router.get("/all-users", authHandler, getAllUsers);
-router.post("/fix-referrals", authHandler, fixReferralRelationships);
-
-=======
 
 // Admin routes
 router.get("/pending-kycs", authHandler, adminMiddleware, getPendingKYCs);
@@ -96,5 +74,4 @@
 );
 router.get("/referral-tree", authHandler, getReferralTree);
 
->>>>>>> 1aed1507
 export default router;