import express from "express";
import {
  signupUser,
  verifyOTPUser,
  loginUser,
  forgotPassword,
  resetPassword,
  submitKYC,
  logout,
  resendOtp,
  getPendingKYCs,
  approveKYC,
  rejectKYC,
  getAllUsers,
  fixReferralRelationships,
  getReferralTree,
  getReferralLink,
<<<<<<< HEAD
  getUserByUsername,
=======
  setVehicleOwnership,
  addPinnedDriver,
  removePinnedDriver,
  getPinnedDrivers,
  addFavoriteDriver,
  removeFavoriteDriver,
  getFavoriteDrivers,
  getNearbyDriversForUser,
>>>>>>> e6f1de35
} from "../controllers/userController.js";
import {
  manageAllowedSections,
  getAllowedSections,
} from "../controllers/allowedSectionsController.js";
import multer from "multer";
import path from "path";
import fs from "fs";
import authHandler from "../middlewares/authMIddleware.js";
import adminMiddleware from "../middlewares/adminMiddleware.js";
import superadminAuth from "../middlewares/superadminAuth.js"; // Added import for superadminAuth

const storage = multer.diskStorage({
  destination: (req, file, cb) => {
    cb(null, "uploads/");
  },
  filename: (req, file, cb) => {
    cb(null, Date.now() + path.extname(file.originalname));
  },
});
const upload = multer({ storage });

const router = express.Router();

// Serve images from uploads folder
router.get("/uploads/:filename", (req, res) => {
  const filePath = path.join(process.cwd(), "Uploads", req.params.filename);
  if (fs.existsSync(filePath)) {
    res.sendFile(filePath);
  } else {
    res.status(404).json({ message: "File not found" });
  }
});

// User routes
router.post("/signup", signupUser);
router.post("/verify-otp", verifyOTPUser);
router.post("/login", loginUser);
router.post("/forgot-password", forgotPassword);
router.post("/reset-password", resetPassword);
router.post(
  "/submit-kyc",
  authHandler,
  upload.fields([
    { name: "frontImage", maxCount: 1 },
    { name: "backImage", maxCount: 1 },
    { name: "selfieImage", maxCount: 1 },
  ]),
  submitKYC
);
router.post("/logout", authHandler, logout);
router.post("/resend-otp", resendOtp);
router.post("/set-vehicle-ownership", authHandler, setVehicleOwnership);

// Pinned and Favorite Drivers Management
router.post("/pinned-drivers", authHandler, addPinnedDriver);
router.delete("/pinned-drivers/:driverId", authHandler, removePinnedDriver);
router.get("/pinned-drivers", authHandler, getPinnedDrivers);

router.post("/favorite-drivers", authHandler, addFavoriteDriver);
router.delete("/favorite-drivers/:driverId", authHandler, removeFavoriteDriver);
router.get("/favorite-drivers", authHandler, getFavoriteDrivers);

// Get nearby drivers for user
router.get("/nearby-drivers", authHandler, getNearbyDriversForUser);

// Admin routes
router.get("/pending-kycs", authHandler, adminMiddleware, getPendingKYCs);
router.post("/approve-kyc", authHandler, adminMiddleware, approveKYC);
router.post("/reject-kyc", authHandler, adminMiddleware, rejectKYC);
router.get("/referral-link", authHandler, getReferralLink);
router.get("/all", authHandler, adminMiddleware, getAllUsers);
router.post(
  "/fix-referrals",
  authHandler,
  adminMiddleware,
  fixReferralRelationships
);
router.get("/referral-tree", authHandler, getReferralTree);

// Superadmin routes for allowed sections
router.post("/allowed-sections", superadminAuth, manageAllowedSections);
router.get("/allowed-sections", superadminAuth, getAllowedSections);
router.get("/by-username", getUserByUsername);


export default router;<|MERGE_RESOLUTION|>--- conflicted
+++ resolved
@@ -15,9 +15,7 @@
   fixReferralRelationships,
   getReferralTree,
   getReferralLink,
-<<<<<<< HEAD
   getUserByUsername,
-=======
   setVehicleOwnership,
   addPinnedDriver,
   removePinnedDriver,
@@ -26,7 +24,6 @@
   removeFavoriteDriver,
   getFavoriteDrivers,
   getNearbyDriversForUser,
->>>>>>> e6f1de35
 } from "../controllers/userController.js";
 import {
   manageAllowedSections,
