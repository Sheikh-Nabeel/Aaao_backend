<<<<<<< HEAD
import dotenv from "dotenv";
dotenv.config({ path: "./.env" });
=======
// index.js
import dotenv from "dotenv";
dotenv.config({ path: "./.env" });

>>>>>>> 1aed1507
import express from "express";
import cookieParser from "cookie-parser";
import errorHandler from "./middlewares/errorMiddleware.js";
import connectDB from "./config/connectDB.js";
import cors from "cors";
import userRoutes from "./routes/userRoutes.js";
import driversRoutes from "./routes/driversRoutes.js";
<<<<<<< HEAD
import cloudinary from "cloudinary"; // Import Cloudinary
=======
import cloudinary from "cloudinary";
>>>>>>> 1aed1507
import "colors";
import path from "path";
import { fileURLToPath } from "url";

// Handle __dirname in ES Module
const __filename = fileURLToPath(import.meta.url);
const __dirname = path.dirname(__filename);

// Log Cloudinary config
console.log("Cloudinary Config:", {
  Cloud_Name: process.env.Cloud_Name,
  API_Key: process.env.API_Key,
  API_Secret: process.env.API_Secret,
});

console.log("Cloudinary Config:", {
  Cloud_Name: process.env.Cloud_Name,
  API_Key: process.env.API_Key,
  API_Secret: process.env.API_Secret,
});

// Configure Cloudinary here
cloudinary.config({
  cloud_name: process.env.Cloud_Name,
  api_key: process.env.API_Key,
  api_secret: process.env.API_Secret,
});

const app = express();

<<<<<<< HEAD
=======
// Serve static files (e.g. from uploads/)
app.use('/uploads',express.static(path.join(__dirname, "uploads")));

// Configure Cloudinary
cloudinary.v2.config({
  cloud_name: process.env.Cloud_Name,
  api_key: process.env.API_Key,
  api_secret: process.env.API_Secret,
});

// Middlewares
>>>>>>> 1aed1507
app.use(cors({ origin: true, credentials: true }));
app.use(express.json());
app.use(express.urlencoded({ extended: true }));
app.use(cookieParser());

<<<<<<< HEAD
app.use("/api/user", userRoutes);
app.use("/api/drivers", driversRoutes);

connectDB();

app.use(errorHandler);

app.listen(process.env.PORT, () =>
  console.log(`Server started on port:${process.env.PORT}`)
=======
// Routes
app.use("/api/user", userRoutes);
app.use("/api/drivers", driversRoutes);

// Connect to database
connectDB();

// Error handler
app.use(errorHandler);

// Start server
const PORT = process.env.PORT || 5000;
app.listen(PORT, () =>
  console.log(`🚀 Server started on port: ${PORT}`.cyan.bold)
>>>>>>> 1aed1507
);<|MERGE_RESOLUTION|>--- conflicted
+++ resolved
@@ -1,24 +1,17 @@
-<<<<<<< HEAD
-import dotenv from "dotenv";
-dotenv.config({ path: "./.env" });
-=======
 // index.js
 import dotenv from "dotenv";
 dotenv.config({ path: "./.env" });
+dotenv.config({ path: "./.env" });
 
->>>>>>> 1aed1507
 import express from "express";
 import cookieParser from "cookie-parser";
+import errorHandler from "./middlewares/errorMiddleware.js";
 import errorHandler from "./middlewares/errorMiddleware.js";
 import connectDB from "./config/connectDB.js";
 import cors from "cors";
 import userRoutes from "./routes/userRoutes.js";
 import driversRoutes from "./routes/driversRoutes.js";
-<<<<<<< HEAD
-import cloudinary from "cloudinary"; // Import Cloudinary
-=======
 import cloudinary from "cloudinary";
->>>>>>> 1aed1507
 import "colors";
 import path from "path";
 import { fileURLToPath } from "url";
@@ -49,8 +42,6 @@
 
 const app = express();
 
-<<<<<<< HEAD
-=======
 // Serve static files (e.g. from uploads/)
 app.use('/uploads',express.static(path.join(__dirname, "uploads")));
 
@@ -62,23 +53,11 @@
 });
 
 // Middlewares
->>>>>>> 1aed1507
 app.use(cors({ origin: true, credentials: true }));
 app.use(express.json());
 app.use(express.urlencoded({ extended: true }));
 app.use(cookieParser());
 
-<<<<<<< HEAD
-app.use("/api/user", userRoutes);
-app.use("/api/drivers", driversRoutes);
-
-connectDB();
-
-app.use(errorHandler);
-
-app.listen(process.env.PORT, () =>
-  console.log(`Server started on port:${process.env.PORT}`)
-=======
 // Routes
 app.use("/api/user", userRoutes);
 app.use("/api/drivers", driversRoutes);
@@ -93,5 +72,4 @@
 const PORT = process.env.PORT || 5000;
 app.listen(PORT, () =>
   console.log(`🚀 Server started on port: ${PORT}`.cyan.bold)
->>>>>>> 1aed1507
 );