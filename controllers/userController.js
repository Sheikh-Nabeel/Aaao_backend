import User from "../models/userModel.js";
import Vehicle from "../models/vehicleModel.js";
import asyncHandler from "express-async-handler";
import nodemailer from "nodemailer";
import jwt from "jsonwebtoken";
import { v4 as uuidv4 } from "uuid";
import mongoose from "mongoose";
import path from "path";
import fs from "fs";

// Nodemailer configuration with hardcoded credentials
const transporter = nodemailer.createTransport({
  service: "gmail",
  auth: {
    user: "chyousafawais667@gmail.com",
    pass: "mfhequkvepgtwusf",
  },
});

transporter.verify((error) => {
  if (error) {
    console.error("Nodemailer verification failed:", error.message);
  } else {
    console.log("Nodemailer is ready to send emails");
  }
});

// Embedded email template function for AAAO GO
const generateEmailTemplate = ({
  subject,
  greeting,
  message,
  ctaText,
  ctaUrl,
}) => {
  return `
    <!DOCTYPE html>
    <html lang="en">
    <head>
      <meta charset="UTF-8">
      <meta name="viewport" content="width=device-width, initial-scale=1.0">
      <title>${subject}</title>
      <style>
        body { font-family: Arial, sans-serif; margin: 0; padding: 0; background-color: #f4f4f4; }
        .container { max-width: 600px; margin: 20px auto; background-color: #ffffff; border-radius: 8px; overflow: hidden; }
        .header { background: linear-gradient(135deg, #013220 0%, #0a4a2a 100%); padding: 20px; text-align: center; }
        .header img { max-width: 150px; }
        .content { padding: 20px; color: #333333; }
        .content h2 { color: #013220; }
        .content p { font-size: 16px; line-height: 1.5; }
        .cta-button { display: inline-block; padding: 12px 24px; background-color: #FFD700; color: #013220; text-decoration: none; border-radius: 5px; font-weight: bold; margin: 20px 0; }
        .footer { background-color: #013220; color: #FFD700; text-align: center; padding: 10px; font-size: 14px; }
        @media (max-width: 600px) {
          .container { margin: 10px; }
          .header img { max-width: 120px; }
          .content { padding: 15px; }
          .cta-button { padding: 10px 20px; font-size: 14px; }
        }
      </style>
    </head>
    <body>
      <div class="container">
        <div class="header">
          <img src="https://via.placeholder.com/150x50?text=AAAO+GO+Logo" alt="AAAO GO Logo" />
        </div>
        <div class="content">
          <h2>${greeting}</h2>
          <p>${message}</p>
          ${
            ctaUrl
              ? `<a href="${ctaUrl}" class="cta-button">${ctaText}</a>`
              : ""
          }
        </div>
        <div class="footer">
          <p>&copy; ${new Date().getFullYear()} AAAO GO. All rights reserved.</p>
          <p>Questions? Contact us at <a href="mailto:support@aaaogo.com" style="color: #FFD700;">support@aaaogo.com</a></p>
        </div>
      </div>
    </body>
    </html>
  `;
};

// Ensure uploads folder exists
const uploadsDir = path.join(process.cwd(), "Uploads");
if (!fs.existsSync(uploadsDir)) {
  fs.mkdirSync(uploadsDir, { recursive: true });
}

const generateOTP = () =>
  Math.floor(100000 + Math.random() * 900000).toString();

const signupUser = asyncHandler(async (req, res) => {
  const {
    username,
    firstName,
    lastName,
    email,
    phoneNumber,
    password,
    sponsorBy,
    gender,
  } = req.body;
  const referralUsername = req.query.ref;

  if (
    !username ||
    !firstName ||
    !lastName ||
    !email ||
    !phoneNumber ||
    !password ||
    !gender
  ) {
    res.status(400);
    throw new Error("All required fields must be provided");
  }

  // Normalize email to lowercase
  const normalizedEmail = email.trim().toLowerCase();

  let finalSponsorBy = sponsorBy;
  if (referralUsername) {
    const sponsor = await User.findOne({ username: referralUsername });
    if (sponsor) {
      finalSponsorBy = referralUsername;
    } else {
      res.status(400);
      throw new Error("Invalid referral username");
    }
  } else if (sponsorBy) {
    const sponsor = await User.findOne({
      $or: [{ sponsorId: sponsorBy }, { username: sponsorBy }],
    });
    if (!sponsor) {
      res.status(400);
      throw new Error("Invalid sponsor ID or username");
    }
    finalSponsorBy = sponsorBy;
  }

  const existingUser = await User.findOne({
    $or: [{ email: normalizedEmail }, { phoneNumber }, { username }],
  });
  let otp;
  if (existingUser) {
    if (existingUser.isVerified) {
      res.status(400);
      throw new Error(
        "A user with this email, phone number, or username already exists"
      );
    }
    otp = generateOTP();
    const otpExpires = new Date(Date.now() + 10 * 60 * 1000);
    existingUser.otp = otp;
    existingUser.otpExpires = otpExpires;
    existingUser.username = username;
    existingUser.firstName = firstName;
    existingUser.lastName = lastName;
    existingUser.phoneNumber = phoneNumber;
    existingUser.password = password;
    existingUser.sponsorBy = finalSponsorBy || null;
    existingUser.gender = gender;
    existingUser.email = normalizedEmail; // Ensure stored as lowercase
    await existingUser.save();
    console.log("Updated existing user:", existingUser.email, existingUser.otp);
  } else {
    const user = await User.create({
      username,
      firstName,
      lastName,
      email: normalizedEmail,
      phoneNumber,
      password,
      sponsorBy: finalSponsorBy || null,
      gender,
      otp: generateOTP(),
      otpExpires: new Date(Date.now() + 10 * 60 * 1000),
      isVerified: false,
      role: "customer",
      sponsorId: `${uuidv4().split("-")[0]}-${Date.now().toString().slice(-6)}`,
      pendingVehicleData: null,
    });
    otp = user.otp;
    console.log("Created new user:", user.email, user.otp);
  }

  try {
    await transporter.sendMail({
      from: `"AAAO GO" <chyousafawais667@gmail.com>`,
      to: normalizedEmail, // Use normalized email
      subject: "Your OTP for AAAO GO Account Verification",
      html: generateEmailTemplate({
        subject: "Your OTP for AAAO GO Account Verification",
        greeting: `Hello ${firstName} ${lastName},`,
        message: `Your OTP for account verification is: <strong>${otp}</strong>. Please enter this OTP to verify within 10 minutes.`,
        ctaText: "Verify Now",
        ctaUrl: `${process.env.APP_URL}/verify-otp`,
      }),
    });
    console.log(`Email sent to ${normalizedEmail} with OTP: ${otp}`);
  } catch (error) {
    console.error(`Failed to send email to ${normalizedEmail}:`, error.message);
    res.status(500);
    throw new Error("Failed to send OTP email");
  }

  res.status(200).json({
    message: "OTP sent. Please verify to complete registration.",
    sponsorBy: finalSponsorBy,
  });
});

const verifyOTPUser = asyncHandler(async (req, res) => {
  let { email, otp } = req.body;

  if (!email || !otp) {
    res.status(400);
    throw new Error("Email and OTP are required");
  }

  // Normalize email to lowercase
  email = email.trim().toLowerCase();

  const user = await User.findOne({ email });
  if (!user) {
    res.status(404);
    throw new Error("User not found. Please sign up first.");
  }
  if (Date.now() > user.otpExpires || !user.otpExpires) {
    res.status(400);
    throw new Error("OTP has expired. Please sign up again.");
  }
  if (user.otp !== otp) {
    res.status(400);
    throw new Error("Invalid OTP");
  }

  let sponsorName = null;
  if (user.sponsorBy) {
    const sponsor = await User.findOne({
      $or: [{ sponsorId: user.sponsorBy }, { username: user.sponsorBy }],
    });
    if (sponsor) {
      await updateReferralTree(user._id, user.sponsorBy);
      sponsorName = `${sponsor.firstName} ${sponsor.lastName}`;
    }
  }

  user.isVerified = true;
  user.otp = null;
  user.otpExpires = null;
  await user.save();

  const token = jwt.sign({ id: user._id }, process.env.JWT_SECRET, {
    expiresIn: process.env.JWT_EXPIRY,
  });
  res.cookie("token", token, {
    httpOnly: true,
    maxAge: 3600000,
    sameSite: "lax",
    secure: process.env.NODE_ENV === "production",
  });
  const sponsoredUsers = user.sponsorTree
    .map((s) => `${s.firstName} ${s.lastName}`)
    .join(", ");
  res.status(201).json({
    message: "Registration completed successfully",
    token,
    userId: user._id,
    username: user.username,
    sponsorId: user.sponsorId,
    level: user.level,
    sponsorTree: user.sponsorTree.map((s) => ({
      id: s._id,
      name: `${s.firstName} ${s.lastName}`,
    })),
    sponsoredUsers: sponsoredUsers || "No sponsored users",
    sponsorName: sponsorName,
    user: {
      username: user.username,
      firstName: user.firstName,
      lastName: user.lastName,
      email: user.email,
      phoneNumber: user.phoneNumber,
      sponsorBy: user.sponsorBy,
      country: user.country,
      kycLevel: user.kycLevel,
      kycStatus: user.kycStatus,
      hasVehicle: user.hasVehicle,
      pendingVehicleData: user.pendingVehicleData,
      gender: user.gender,
      role: user.role,
    },
  });
});

const loginUser = asyncHandler(async (req, res) => {
<<<<<<< HEAD
  const { email, phoneNumber, username, password } = req.body;
  if ((!email && !phoneNumber && !username) || !password) {
=======
  let { email, phoneNumber, password } = req.body;
  if ((!email && !phoneNumber) || !password) {
>>>>>>> 383919c3
    res.status(400);
    throw new Error("Email, phone number, or username and password are required");
  }
  // Normalize email if provided
  if (email) {
    email = email.trim().toLowerCase();
  }
  const user = await User.findOne({
    $or: [{ email }, { phoneNumber }, { username }],
  }).populate("sponsorTree", "firstName lastName");
  if (!user) {
    res.status(401);
    throw new Error("Invalid email, phone number, or username");
  }
  if (!user.isVerified) {
    res.status(403);
    throw new Error("User not verified. Please complete registration.");
  }
  if (!(await user.comparePassword(password))) {
    res.status(401);
    throw new Error("Invalid password");
  }
  const token = jwt.sign({ id: user._id }, process.env.JWT_SECRET, {
    expiresIn: process.env.JWT_EXPIRY,
  });
  const sponsoredUsers = user.sponsorTree
    .map((s) => `${s.firstName} ${s.lastName}`)
    .join(", ");
  let sponsorName = null;
  if (user.sponsorBy) {
    const sponsor = await User.findOne({
      $or: [{ sponsorId: user.sponsorBy }, { username: user.sponsorBy }],
    });
    sponsorName = sponsor ? `${sponsor.firstName} ${sponsor.lastName}` : null;
  }
  res
    .cookie("token", token, {
      httpOnly: true,
      maxAge: 3600000,
      sameSite: "lax",
      secure: process.env.NODE_ENV === "production",
    })
    .status(200)
    .json({
      message: "Login successful",
      token,
      userId: user._id,
      username: user.username,
      sponsorId: user.sponsorId,
      level: user.level,
      sponsorTree: user.sponsorTree.map((s) => ({
        id: s._id,
        name: `${s.firstName} ${s.lastName}`,
      })),
      sponsoredUsers: sponsoredUsers || "No sponsored users",
      sponsorName: sponsorName,
      user: {
        username: user.username,
        firstName: user.firstName,
        lastName: user.lastName,
        email: user.email,
        phoneNumber: user.phoneNumber,
        sponsorBy: user.sponsorBy,
        country: user.country,
        kycLevel: user.kycLevel,
        kycStatus: user.kycStatus,
        hasVehicle: user.hasVehicle,
        pendingVehicleData: user.pendingVehicleData,
        gender: user.gender,
        role: user.role,
      },
    });
});

const forgotPassword = asyncHandler(async (req, res) => {
  let { email } = req.body;
  if (!email) {
    res.status(400);
    throw new Error("Email is required");
  }
  // Normalize email
  email = email.trim().toLowerCase();
  const user = await User.findOne({ email });
  if (!user) {
    res.status(404);
    throw new Error("User not found");
  }
  const resetOtp = generateOTP();
  await User.findByIdAndUpdate(
    user._id,
    { resetOtp, resetOtpExpires: Date.now() + 10 * 60 * 1000 },
    { new: true, runValidators: true }
  );
  try {
    await transporter.sendMail({
      from: `"AAAO GO" <chyousafawais667@gmail.com>`,
      to: email,
      subject: "Your OTP for AAAO GO Password Reset",
      html: generateEmailTemplate({
        subject: "Your OTP for AAAO GO Password Reset",
        greeting: `Hello ${user.firstName} ${user.lastName},`,
        message: `Your OTP for password reset is: <strong>${resetOtp}</strong>. Please use this OTP within 10 minutes.`,
        ctaText: "Reset Password",
        ctaUrl: `${process.env.APP_URL}/reset-password`,
      }),
    });
    console.log(`Reset OTP email sent to ${email}`);
  } catch (error) {
    console.error(`Failed to send reset OTP email to ${email}:`, error.message);
    res.status(500);
    throw new Error("Failed to send reset OTP email");
  }
  const token = jwt.sign({ id: user._id }, process.env.JWT_SECRET, {
    expiresIn: process.env.JWT_EXPIRY,
  });
  res.cookie("token", token, {
    httpOnly: true,
    maxAge: 3600000,
    sameSite: "lax",
    secure: process.env.NODE_ENV === "production",
  });
  res.status(200).json({ message: "Reset OTP sent to email", token });
});

const resetPassword = asyncHandler(async (req, res) => {
  const { userId, resetOtp, password } = req.body;
  if (!userId || !resetOtp || !password) {
    res.status(400);
    throw new Error("User ID, reset OTP, and password are required");
  }
  const user = await User.findById(userId);
  if (!user) {
    res.status(404);
    throw new Error("User not found");
  }
  if (
    user.resetOtp !== resetOtp ||
    !user.resetOtpExpires ||
    user.resetOtpExpires < Date.now()
  ) {
    res.status(400);
    throw new Error("Invalid or expired reset OTP");
  }
  user.password = password;
  user.resetOtp = null;
  user.resetOtpExpires = null;
  await user.save();
  const token = jwt.sign({ id: user._id }, process.env.JWT_SECRET, {
    expiresIn: process.env.JWT_EXPIRY,
  });
  res.cookie("token", token, {
    httpOnly: true,
    maxAge: 3600000,
    sameSite: "lax",
    secure: process.env.NODE_ENV === "production",
  });
  res.status(200).json({ message: "Password reset successful", token });
});

const submitKYC = asyncHandler(async (req, res) => {
  const { userId, fullName, country } = req.body;
  if (!userId || !fullName || !country) {
    return res.status(400).json({
      message: "User ID, full name, and country are required",
      userId: userId || null,
    });
  }
  if (!mongoose.isValidObjectId(userId)) {
    return res.status(400).json({
      message: "Invalid user ID format. Must be a valid 24-character ObjectId",
      userId,
    });
  }
  const [firstName, ...lastNameParts] = fullName.trim().split(" ");
  const lastName = lastNameParts.join(" ");
  if (!firstName || !lastName) {
    return res.status(400).json({
      message: "Full name must contain both first and last names",
      userId,
    });
  }
  const user = await User.findById(userId);
  if (!user) {
    return res.status(400).json({ message: "User not found", userId });
  }
  if (!user.isVerified) {
    return res.status(403).json({
      message: "User must be verified to submit KYC",
      userId,
    });
  }
  if (user.kycLevel >= 1 || user.kycStatus === "pending") {
    return res.status(400).json({
      message: "KYC Level 1 already completed or pending approval",
      userId,
    });
  }
  if (
    !req.files ||
    !req.files.frontImage ||
    !req.files.backImage ||
    !req.files.selfieImage
  ) {
    return res.status(400).json({
      message: "Front, back, and selfie images are required",
      userId,
      receivedFiles: req.files ? Object.keys(req.files) : [],
    });
  }
  const frontImagePath = path
    .join("uploads", req.files.frontImage[0].filename)
    .replace(/\\/g, "/");
  const backImagePath = path
    .join("uploads", req.files.backImage[0].filename)
    .replace(/\\/g, "/");
  const selfieImagePath = path
    .join("uploads", req.files.selfieImage[0].filename)
    .replace(/\\/g, "/");
  user.cnicImages = {
    front: frontImagePath,
    back: backImagePath,
  };
  user.selfieImage = selfieImagePath;
  user.country = country;
  user.kycStatus = "pending";
  user.kycLevel = 0;
  user.firstName = firstName;
  user.lastName = lastName;
  await user.save();
  res.status(200).json({
    message: "KYC Level 1 submitted and pending admin approval",
    userId,
  });
});

const logout = asyncHandler(async (req, res) => {
  res.clearCookie("token", {
    httpOnly: true,
    maxAge: 0,
    sameSite: "lax",
    secure: process.env.NODE_ENV === "production",
  });
  res.status(200).json({ message: "Logged out successfully" });
});

const resendOtp = asyncHandler(async (req, res) => {
  let { email } = req.body;
  if (!email) {
    res.status(400);
    throw new Error("Email is required");
  }
  // Normalize email
  email = email.trim().toLowerCase();
  const user = await User.findOne({ email });
  if (!user) {
    res.status(404);
    throw new Error("User not found");
  }
  if (user.isVerified) {
    res.status(400);
    throw new Error("User is already verified");
  }
  const newOtp = generateOTP();
  const otpExpires = new Date(Date.now() + 10 * 60 * 1000);
  user.otp = newOtp;
  user.otpExpires = otpExpires;
  await user.save();
  try {
    await transporter.sendMail({
      from: `"AAAO GO" <chyousafawais667@gmail.com>`,
      to: email,
      subject: "Your New OTP for AAAO GO Account Verification",
      html: generateEmailTemplate({
        subject: "Your New OTP for AAAO GO Account Verification",
        greeting: `Hello ${user.firstName} ${user.lastName},`,
        message: `Your new OTP for account verification is: <strong>${newOtp}</strong>. Please enter this OTP to verify within 10 minutes.`,
        ctaText: "Verify Now",
        ctaUrl: `${process.env.APP_URL}/verify-otp`,
      }),
    });
    console.log(`Resend OTP email sent to ${email}`);
  } catch (error) {
    console.error(
      `Failed to send resend OTP email to ${email}:`,
      error.message
    );
    res.status(500);
    throw new Error("Failed to send resend OTP email");
  }
  res.status(200).json({ message: "New OTP sent successfully" });
});

const getReferralLink = asyncHandler(async (req, res) => {
  const user = await User.findById(req.user._id);
  if (!user) {
    res.status(404);
    throw new Error("User not found");
  }
  const referralLink = `${process.env.APP_URL}/signup?ref=${user.username}`;
  res.status(200).json({
    message: "Referral link generated successfully",
    referralLink,
  });
});

async function updateReferralTree(newUserId, sponsorIdentifier) {
  const newUser = await User.findById(newUserId);
  if (!newUser) return;

  const sponsor = await User.findOne({
    $or: [{ sponsorId: sponsorIdentifier }, { username: sponsorIdentifier }],
  });
  if (!sponsor) {
    console.error(
      `Sponsor not found with sponsorId or username: ${sponsorIdentifier}`
    );
    return;
  }

  if (!sponsor.directReferrals.includes(newUserId)) {
    sponsor.directReferrals.push(newUserId);
  }
  if (!sponsor.sponsorTree.includes(newUserId)) {
    sponsor.sponsorTree.push(newUserId);
  }
  await sponsor.save();
  await updateAllLevels(sponsor._id);
}

async function updateAllLevels(userId) {
  const user = await User.findById(userId);
  if (!user) return;

  await updateLevel2Referrals(user);
  await updateLevel3Referrals(user);
  await updateLevel4Referrals(user);
  await checkAndUpdateUserLevel(user);

  if (user.sponsorBy) {
    const parentSponsor = await User.findOne({
      $or: [{ sponsorId: user.sponsorBy }, { username: user.sponsorBy }],
    });
    if (parentSponsor) {
      await updateAllLevels(parentSponsor._id);
    }
  }
}

async function updateLevel2Referrals(user) {
  user.level2Referrals = [];
  for (const directReferralId of user.directReferrals) {
    const directReferral = await User.findById(directReferralId);
    if (directReferral && directReferral.directReferrals.length > 0) {
      user.level2Referrals.push(...directReferral.directReferrals);
    }
  }
  await user.save();
}

async function updateLevel3Referrals(user) {
  user.level3Referrals = [];
  for (const level2ReferralId of user.level2Referrals) {
    const level2Referral = await User.findById(level2ReferralId);
    if (level2Referral && level2Referral.directReferrals.length > 0) {
      user.level3Referrals.push(...level2Referral.directReferrals);
    }
  }
  await user.save();
}

async function updateLevel4Referrals(user) {
  user.level4Referrals = [];
  for (const level3ReferralId of user.level3Referrals) {
    const level3Referral = await User.findById(level3ReferralId);
    if (level3Referral && level3Referral.directReferrals.length > 0) {
      user.level4Referrals.push(...level3Referral.directReferrals);
    }
  }
  await user.save();
}

async function checkAndUpdateUserLevel(user) {
  const allReferralIds = [
    ...user.directReferrals,
    ...user.level2Referrals,
    ...user.level3Referrals,
    ...user.level4Referrals,
  ];
  if (allReferralIds.length === 0) {
    if (user.level !== 0) {
      user.level = 0;
      await user.save();
    }
    return;
  }
  const existingMembers = await User.aggregate([
    {
      $match: {
        _id: {
          $in: allReferralIds.map((id) => new mongoose.Types.ObjectId(id)),
        },
      },
    },
    {
      $project: {
        _id: 1,
      },
    },
  ]);
  const existingMemberIds = new Set(
    existingMembers.map((member) => member._id.toString())
  );
  const level1Count = user.directReferrals.filter((id) =>
    existingMemberIds.has(id.toString())
  ).length;
  const level2Count = user.level2Referrals.filter((id) =>
    existingMemberIds.has(id.toString())
  ).length;
  const level3Count = user.level3Referrals.filter((id) =>
    existingMemberIds.has(id.toString())
  ).length;
  const level4Count = user.level4Referrals.filter((id) =>
    existingMemberIds.has(id.toString())
  ).length;

  let newLevel = user.level;
  if (level1Count >= 3 && user.level < 1) newLevel = 1;
  if (level2Count >= 3 && user.level < 2) newLevel = 2;
  if (level3Count >= 3 && user.level < 3) newLevel = 3;
  if (level4Count >= 3 && user.level < 4) newLevel = 4;
  if (level1Count < 3 && user.level >= 1) newLevel = 0;
  if (level2Count < 3 && user.level >= 2) newLevel = 1;
  if (level3Count < 3 && user.level >= 3) newLevel = 2;
  if (level4Count < 3 && user.level >= 4) newLevel = 3;

  if (newLevel !== user.level) {
    user.level = newLevel;
    await user.save();
  }
}

const getReferralTree = asyncHandler(async (req, res) => {
  const targetUserId = req.query.userId || req.user._id;
  const user = await User.findById(targetUserId);
  if (!user) {
    res.status(404);
    throw new Error("User not found");
  }
  const allReferralIds = [
    ...user.directReferrals,
    ...user.level2Referrals,
    ...user.level3Referrals,
    ...user.level4Referrals,
  ];
  const stats = {
    level1: user.directReferrals ? user.directReferrals.length : 0,
    level2: user.level2Referrals ? user.level2Referrals.length : 0,
    level3: user.level3Referrals ? user.level3Referrals.length : 0,
    level4: user.level4Referrals ? user.level4Referrals.length : 0,
  };
  stats.totalReferrals =
    stats.level1 + stats.level2 + stats.level3 + stats.level4;
  const referralTree = {
    user: {
      id: user._id,
      username: user.username,
      name: `${user.firstName} ${user.lastName}`,
      email: user.email,
      sponsorId: user.sponsorId,
      level: user.level,
      sponsorBy: user.sponsorBy,
      kycStatus: user.kycStatus,
      country: user.country,
    },
    counts: {
      totalReferrals: stats.totalReferrals,
      level1: stats.level1,
      level2: stats.level2,
      level3: stats.level3,
      level4: stats.level4,
    },
    members: {
      level1: [],
      level2: [],
      level3: [],
      level4: [],
    },
  };
  if (allReferralIds.length === 0) {
    res.status(200).json({
      message: "Referral tree retrieved successfully",
      referralTree,
    });
    return;
  }
  const existingMembers = await User.aggregate([
    {
      $match: {
        _id: {
          $in: allReferralIds.map((id) => new mongoose.Types.ObjectId(id)),
        },
      },
    },
    {
      $project: {
        _id: 0,
        id: "$_id",
        username: "$username",
        name: { $concat: ["$firstName", " ", "$lastName"] },
        email: 1,
        sponsorId: 1,
        level: 1,
        kycLevel: 1,
        role: 1,
        joinedDate: "$createdAt",
      },
    },
    {
      $sort: { joinedDate: -1 },
    },
  ]);
  const membersMap = new Map();
  existingMembers.forEach((member) => {
    membersMap.set(member.id.toString(), member);
  });
  const processLevel = (referralIds, levelKey) => {
    const existingMembersInLevel = [];
    referralIds.forEach((id) => {
      const member = membersMap.get(id.toString());
      if (member) {
        existingMembersInLevel.push(member);
      }
    });
    referralTree.members[levelKey] = existingMembersInLevel;
    referralTree.counts[levelKey] = existingMembersInLevel.length;
  };
  processLevel(user.directReferrals, "level1");
  processLevel(user.level2Referrals, "level2");
  processLevel(user.level3Referrals, "level3");
  processLevel(user.level4Referrals, "level4");
  referralTree.counts.totalReferrals =
    referralTree.counts.level1 +
    referralTree.counts.level2 +
    referralTree.counts.level3 +
    referralTree.counts.level4;
  res.status(200).json({
    message: "Referral tree retrieved successfully",
    referralTree,
  });
});

const getAllUsers = asyncHandler(async (req, res) => {
  const users = await User.find(
    {},
    {
      username: 1,
      firstName: 1,
      lastName: 1,
      email: 1,
      sponsorId: 1,
      sponsorBy: 1,
      level: 1,
      kycLevel: 1,
      kycStatus: 1,
      role: 1,
      country: 1,
      createdAt: 1,
    }
  ).sort({ createdAt: -1 });
  res.status(200).json({
    message: "All users retrieved successfully",
    users,
    totalUsers: users.length,
  });
});

const fixReferralRelationships = asyncHandler(async (req, res) => {
  const usersWithSponsors = await User.find({
    sponsorBy: { $exists: true, $ne: null },
  });
  let fixedCount = 0;
  let errorCount = 0;
  for (const user of usersWithSponsors) {
    try {
      if (user.sponsorBy) {
        const sponsor = await User.findOne({
          $or: [{ sponsorId: user.sponsorBy }, { username: user.sponsorBy }],
        });
        if (sponsor) {
          if (!sponsor.directReferrals.includes(user._id)) {
            sponsor.directReferrals.push(user._id);
          }
          if (!sponsor.sponsorTree.includes(user._id)) {
            sponsor.sponsorTree.push(user._id);
          }
          await sponsor.save();
          fixedCount++;
        } else {
          errorCount++;
        }
      }
    } catch (error) {
      errorCount++;
    }
  }
  const allUsers = await User.find({});
  for (const user of allUsers) {
    await updateAllLevels(user._id);
  }
  res.status(200).json({
    message: "Referral relationships fixed successfully",
    fixedCount,
    errorCount,
    totalUsersProcessed: usersWithSponsors.length,
  });
});

const approveKYC = asyncHandler(async (req, res) => {
  const { userId } = req.body;
  if (!userId) {
    res.status(400);
    throw new Error("User ID is required");
  }
  const user = await User.findById(userId).populate("pendingVehicleData");
  if (!user) {
    res.status(404);
    throw new Error("User not found");
  }
  let kycLevelToApprove;
  if (user.kycLevel === 0) {
    kycLevelToApprove = 1;
  } else if (user.kycLevel === 1) {
    kycLevelToApprove = 2;
  } else {
    res.status(400);
    throw new Error("No valid KYC level to approve");
  }
  if (kycLevelToApprove === 2) {
    if (!user.hasVehicle) {
      res.status(400);
      throw new Error("Vehicle decision (yes/no) must be specified");
    }
    if (user.hasVehicle === "yes" && !user.pendingVehicleData) {
      res.status(400);
      throw new Error("Vehicle data must be provided for KYC Level 2");
    }
    if (user.hasVehicle === "yes") {
      const vehicle = await Vehicle.findById(user.pendingVehicleData);
      if (vehicle) {
        vehicle.status = "approved";
        await vehicle.save();
      }
    }
  }
  const updatedUser = await User.findByIdAndUpdate(
    userId,
    {
      kycLevel: kycLevelToApprove,
      kycStatus: "approved",
      role: kycLevelToApprove === 2 ? "driver" : "customer",
    },
    { new: true, runValidators: true }
  );
  if (!updatedUser) {
    res.status(400);
    throw new Error("Failed to update KYC status.");
  }
  try {
    await transporter.sendMail({
      from: `"AAAO GO" <chyousafawais667@gmail.com>`,
      to: updatedUser.email,
      subject: `KYC Level ${kycLevelToApprove} Approved`,
      html: generateEmailTemplate({
        subject: `KYC Level ${kycLevelToApprove} Approved`,
        greeting: `Hello ${updatedUser.firstName} ${updatedUser.lastName},`,
        message: `Your KYC Level ${kycLevelToApprove} submission has been approved. You can now proceed with the next steps in the AAAO GO application.`,
        ctaText: "Log In to Continue",
        ctaUrl: `${process.env.APP_URL}/login`,
      }),
    });
    console.log(`KYC approval email sent to ${updatedUser.email}`);
  } catch (error) {
    console.error(
      `Failed to send KYC approval email to ${updatedUser.email}:`,
      error.message
    );
    res.status(500);
    throw new Error("Failed to send KYC approval email");
  }
  res.status(200).json({
    message: `KYC Level ${kycLevelToApprove} approved successfully`,
    userId,
    kycLevel: kycLevelToApprove,
    kycStatus: updatedUser.kycStatus,
  });
});

const rejectKYC = asyncHandler(async (req, res) => {
  const { userId, reason } = req.body;
  if (!userId) {
    res.status(400);
    throw new Error("User ID is required");
  }
  const user = await User.findById(userId);
  if (!user) {
    res.status(404);
    throw new Error("User not found");
  }
  if (user.kycStatus !== "pending") {
    res.status(400);
    throw new Error("No pending KYC submission for this user");
  }
  user.kycStatus = "rejected";
  await user.save();
  try {
    await transporter.sendMail({
      from: `"AAAO GO" <chyousafawais667@gmail.com>`,
      to: user.email,
      subject: "KYC Submission Rejected",
      html: generateEmailTemplate({
        subject: "KYC Submission Rejected",
        greeting: `Hello ${user.firstName} ${user.lastName},`,
        message: `Your KYC submission has been rejected. <strong>Reason:</strong> ${
          reason || "No reason provided"
        }. Please resubmit with corrected information.`,
        ctaText: "Resubmit KYC",
        ctaUrl: `${process.env.APP_URL}/submit-kyc`,
      }),
    });
    console.log(`KYC rejection email sent to ${user.email}`);
  } catch (error) {
    console.error(
      `Failed to send KYC rejection email to ${user.email}:`,
      error.message
    );
    res.status(500);
    throw new Error("Failed to send KYC rejection email");
  }
  res.status(200).json({
    message: "KYC submission rejected",
    userId,
    reason: reason || "No reason provided",
  });
});

const getPendingKYCs = asyncHandler(async (req, res) => {
  const pendingUsers = await User.find({ kycStatus: "pending" })
    .select(
      "username firstName lastName email country kycLevel kycStatus cnicImages selfieImage licenseImage hasVehicle pendingVehicleData"
    )
    .populate("pendingVehicleData");
  const kycDetails = await Promise.all(
    pendingUsers.map(async (user) => {
      return {
        userId: user._id,
        username: user.username,
        name: `${user.firstName} ${user.lastName}`,
        email: user.email,
        country: user.country,
        kycLevel: user.kycLevel,
        kycStatus: user.kycStatus,
        cnicImages: user.cnicImages,
        selfieImage: user.selfieImage,
        licenseImage: user.licenseImage,
        hasVehicle: user.hasVehicle,
        vehicleData: user.pendingVehicleData
          ? {
              vehicleRegistrationCard:
                user.pendingVehicleData.vehicleRegistrationCard,
              roadAuthorityCertificate:
                user.pendingVehicleData.roadAuthorityCertificate,
              insuranceCertificate:
                user.pendingVehicleData.insuranceCertificate,
              vehicleImages: user.pendingVehicleData.vehicleImages,
              vehicleOwnerName: user.pendingVehicleData.vehicleOwnerName,
              companyName: user.pendingVehicleData.companyName,
              vehiclePlateNumber: user.pendingVehicleData.vehiclePlateNumber,
              vehicleMakeModel: user.pendingVehicleData.vehicleMakeModel,
              chassisNumber: user.pendingVehicleData.chassisNumber,
              vehicleColor: user.pendingVehicleData.vehicleColor,
              registrationExpiryDate:
                user.pendingVehicleData.registrationExpiryDate,
              vehicleType: user.pendingVehicleData.vehicleType,
              wheelchair: user.pendingVehicleData.wheelchair,
            }
          : null,
      };
    })
  );
  res.status(200).json({
    message: "Pending KYC submissions retrieved successfully",
    kycDetails,
    totalPending: kycDetails.length,
  });
});

export {
  signupUser,
  verifyOTPUser,
  loginUser,
  forgotPassword,
  resetPassword,
  submitKYC,
  logout,
  resendOtp,
  getReferralLink,
  getReferralTree,
  getAllUsers,
  fixReferralRelationships,
  approveKYC,
  rejectKYC,
  getPendingKYCs,
};<|MERGE_RESOLUTION|>--- conflicted
+++ resolved
@@ -297,19 +297,10 @@
 });
 
 const loginUser = asyncHandler(async (req, res) => {
-<<<<<<< HEAD
   const { email, phoneNumber, username, password } = req.body;
   if ((!email && !phoneNumber && !username) || !password) {
-=======
-  let { email, phoneNumber, password } = req.body;
-  if ((!email && !phoneNumber) || !password) {
->>>>>>> 383919c3
-    res.status(400);
-    throw new Error("Email, phone number, or username and password are required");
-  }
-  // Normalize email if provided
-  if (email) {
-    email = email.trim().toLowerCase();
+    res.status(400);
+    throw new Error("Email or phone number and password are required");
   }
   const user = await User.findOne({
     $or: [{ email }, { phoneNumber }, { username }],
