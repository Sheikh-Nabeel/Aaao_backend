import mongoose from "mongoose";
import bcrypt from "bcrypt";
import { v4 as uuidv4 } from "uuid";

const userSchema = new mongoose.Schema({
  firstName: {
    type: String,
    required: [true, "First name is required"],
    trim: true,
  },
  lastName: {
    type: String,
    required: [true, "Last name is required"],
    trim: true,
  },
  email: {
    type: String,
    required: [true, "Email is required"],
    unique: true,
    lowercase: true,
    trim: true,
    match: [/^\S+@\S+\.\S+$/, "Please enter a valid email address"],
  },
  phoneNumber: {
    type: String,
    required: [true, "Phone number is required"],
    unique: true,
    trim: true,
  },
  password: {
    type: String,
    required: [true, "Password is required"],
    minlength: [6, "Password must be at least 6 characters"],
  },
  sponsorId: {
    type: String,
    unique: true,
    required: true,
    default: function () {
      return `${uuidv4().split("-")[0]}-${Date.now().toString().slice(-6)}`;
    },
  },
<<<<<<< HEAD
  // Direct referrals (Level 1) - users directly referred by this user
  directReferrals: {
    type: [mongoose.Schema.Types.ObjectId],
    ref: "User",
    default: [],
  },
  // Level 2 referrals - users referred by direct referrals
  level2Referrals: {
    type: [mongoose.Schema.Types.ObjectId],
    ref: "User",
    default: [],
=======
  directReferrals: {
    type: [mongoose.Schema.Types.ObjectId],
    ref: "User",
    default: [],
  },
  level2Referrals: {
    type: [mongoose.Schema.Types.ObjectId],
    ref: "User",
    default: [],
  },
  level3Referrals: {
    type: [mongoose.Schema.Types.ObjectId],
    ref: "User",
    default: [],
  },
  level4Referrals: {
    type: [mongoose.Schema.Types.ObjectId],
    ref: "User",
    default: [],
>>>>>>> 1aed1507
  },
  // Level 3 referrals - users referred by level 2 referrals
  level3Referrals: {
    type: [mongoose.Schema.Types.ObjectId],
    ref: "User",
    default: [],
  },
  // Level 4 referrals - users referred by level 3 referrals
  level4Referrals: {
    type: [mongoose.Schema.Types.ObjectId],
    ref: "User",
    default: [],
  },
  // Current level of the user (0-4)
  level: {
    type: Number,
    default: 0,
    max: 4,
  },
  // Who referred this user (sponsor's sponsorId)
  sponsorBy: {
    type: String,
    trim: true,
  },
  sponsorTree: {
    type: [mongoose.Schema.Types.ObjectId],
    ref: "User",
    default: [],
  },
  // Legacy field for backward compatibility
  sponsorTree: {
    type: [mongoose.Schema.Types.ObjectId], // Array of user IDs for sponsorship tree
    ref: "User",
    default: [], // Empty by default
  },
  country: {
    type: String,
    required: false,
    trim: true,
  },
  cnicImages: {
    front: { type: String, required: false },
    back: { type: String, required: false },
  },
  selfieImage: {
    type: String,
    required: false,
  },
  licenseImage: {
    type: String,
    required: false,
  },
  gender: {
    type: String,
    required: false,
    enum: ["Male", "Female", "Other"],
    trim: true,
  },
  kycLevel: {
    type: Number,
    default: 0,
  },
  kycStatus: {
    type: String,
    enum: ["pending", "approved", "rejected", null],
    default: null,
  },
  pendingVehicleData: {
    type: mongoose.Schema.Types.ObjectId,
    ref: "Vehicle",
    required: false,
  },
  hasVehicle: {
    type: String,
    enum: ["yes", "no", null],
    default: null,
  },
  otp: {
    type: String,
    default: null,
  },
  otpExpires: {
    type: Date,
    default: null,
  },
  isVerified: {
    type: Boolean,
    default: false,
  },
  resetOtp: {
    type: String,
    default: null,
  },
  resetOtpExpires: {
    type: Date,
  },
  role: {
    type: String,
    default: "customer",
    enum: ["customer", "driver"],
  },
  createdAt: {
    type: Date,
    default: Date.now,
  },
});

<<<<<<< HEAD
// Create indexes for better performance
=======
>>>>>>> 1aed1507
userSchema.index({ email: 1 });
userSchema.index({ phoneNumber: 1 });
userSchema.index({ sponsorId: 1 });
userSchema.index({ sponsorBy: 1 });
userSchema.index({ level: 1 });
userSchema.index({ kycLevel: 1 });
<<<<<<< HEAD
userSchema.index({ role: 1 });
userSchema.index({ createdAt: -1 });
userSchema.index({ isVerified: 1 });
userSchema.index({ firstName: 1, lastName: 1 }); // For name searches
userSchema.index({ directReferrals: 1 }); // For level 1 queries
userSchema.index({ level2Referrals: 1 }); // For level 2 queries
userSchema.index({ level3Referrals: 1 }); // For level 3 queries
userSchema.index({ level4Referrals: 1 }); // For level 4 queries

// Compound indexes for complex queries
=======
userSchema.index({ kycStatus: 1 });
userSchema.index({ role: 1 });
userSchema.index({ createdAt: -1 });
userSchema.index({ isVerified: 1 });
userSchema.index({ firstName: 1, lastName: 1 });
userSchema.index({ directReferrals: 1 });
userSchema.index({ level2Referrals: 1 });
userSchema.index({ level3Referrals: 1 });
userSchema.index({ level4Referrals: 1 });
userSchema.index({ pendingVehicleData: 1 });

>>>>>>> 1aed1507
userSchema.index({ sponsorBy: 1, level: 1 });
userSchema.index({ level: 1, createdAt: -1 });
userSchema.index({ kycLevel: 1, role: 1 });

<<<<<<< HEAD
// Hash password before saving to database
=======
>>>>>>> 1aed1507
userSchema.pre("save", async function (next) {
  if (this.isModified("password")) {
    this.password = await bcrypt.hash(this.password, 10);
  }
  next();
});

userSchema.methods.comparePassword = async function (password) {
  return await bcrypt.compare(password, this.password);
};

userSchema.methods.getReferralStats = function () {
  return {
    level1: this.directReferrals.length,
    level2: this.level2Referrals.length,
    level3: this.level3Referrals.length,
    level4: this.level4Referrals.length,
    totalReferrals:
      this.directReferrals.length +
      this.level2Referrals.length +
      this.level3Referrals.length +
      this.level4Referrals.length,
    currentLevel: this.level,
  };
};

userSchema.methods.canLevelUp = function () {
  const stats = this.getReferralStats();

  if (stats.level1 >= 3 && this.level < 1) return 1;
  if (stats.level2 >= 3 && this.level < 2) return 2;
  if (stats.level3 >= 3 && this.level < 3) return 3;
  if (stats.level4 >= 3 && this.level < 4) return 4;

  return null;
};

// Method to get referral statistics
userSchema.methods.getReferralStats = function() {
  return {
    level1: this.directReferrals.length,
    level2: this.level2Referrals.length,
    level3: this.level3Referrals.length,
    level4: this.level4Referrals.length,
    totalReferrals: this.directReferrals.length + this.level2Referrals.length + 
                   this.level3Referrals.length + this.level4Referrals.length,
    currentLevel: this.level
  };
};

// Method to check if user can level up
userSchema.methods.canLevelUp = function() {
  const stats = this.getReferralStats();
  
  // Level 1: Need at least 3 direct referrals
  if (stats.level1 >= 3 && this.level < 1) return 1;
  
  // Level 2: Need at least 3 level 2 referrals
  if (stats.level2 >= 3 && this.level < 2) return 2;
  
  // Level 3: Need at least 3 level 3 referrals
  if (stats.level3 >= 3 && this.level < 3) return 3;
  
  // Level 4: Need at least 3 level 4 referrals
  if (stats.level4 >= 3 && this.level < 4) return 4;
  
  return null; // Cannot level up
};

export default mongoose.model("User", userSchema);<|MERGE_RESOLUTION|>--- conflicted
+++ resolved
@@ -40,9 +40,22 @@
       return `${uuidv4().split("-")[0]}-${Date.now().toString().slice(-6)}`;
     },
   },
-<<<<<<< HEAD
-  // Direct referrals (Level 1) - users directly referred by this user
   directReferrals: {
+    type: [mongoose.Schema.Types.ObjectId],
+    ref: "User",
+    default: [],
+  },
+  level2Referrals: {
+    type: [mongoose.Schema.Types.ObjectId],
+    ref: "User",
+    default: [],
+  },
+  level3Referrals: {
+    type: [mongoose.Schema.Types.ObjectId],
+    ref: "User",
+    default: [],
+  },
+  level4Referrals: {
     type: [mongoose.Schema.Types.ObjectId],
     ref: "User",
     default: [],
@@ -52,27 +65,6 @@
     type: [mongoose.Schema.Types.ObjectId],
     ref: "User",
     default: [],
-=======
-  directReferrals: {
-    type: [mongoose.Schema.Types.ObjectId],
-    ref: "User",
-    default: [],
-  },
-  level2Referrals: {
-    type: [mongoose.Schema.Types.ObjectId],
-    ref: "User",
-    default: [],
-  },
-  level3Referrals: {
-    type: [mongoose.Schema.Types.ObjectId],
-    ref: "User",
-    default: [],
-  },
-  level4Referrals: {
-    type: [mongoose.Schema.Types.ObjectId],
-    ref: "User",
-    default: [],
->>>>>>> 1aed1507
   },
   // Level 3 referrals - users referred by level 2 referrals
   level3Referrals: {
@@ -180,28 +172,12 @@
   },
 });
 
-<<<<<<< HEAD
-// Create indexes for better performance
-=======
->>>>>>> 1aed1507
 userSchema.index({ email: 1 });
 userSchema.index({ phoneNumber: 1 });
 userSchema.index({ sponsorId: 1 });
 userSchema.index({ sponsorBy: 1 });
 userSchema.index({ level: 1 });
 userSchema.index({ kycLevel: 1 });
-<<<<<<< HEAD
-userSchema.index({ role: 1 });
-userSchema.index({ createdAt: -1 });
-userSchema.index({ isVerified: 1 });
-userSchema.index({ firstName: 1, lastName: 1 }); // For name searches
-userSchema.index({ directReferrals: 1 }); // For level 1 queries
-userSchema.index({ level2Referrals: 1 }); // For level 2 queries
-userSchema.index({ level3Referrals: 1 }); // For level 3 queries
-userSchema.index({ level4Referrals: 1 }); // For level 4 queries
-
-// Compound indexes for complex queries
-=======
 userSchema.index({ kycStatus: 1 });
 userSchema.index({ role: 1 });
 userSchema.index({ createdAt: -1 });
@@ -213,15 +189,10 @@
 userSchema.index({ level4Referrals: 1 });
 userSchema.index({ pendingVehicleData: 1 });
 
->>>>>>> 1aed1507
 userSchema.index({ sponsorBy: 1, level: 1 });
 userSchema.index({ level: 1, createdAt: -1 });
 userSchema.index({ kycLevel: 1, role: 1 });
 
-<<<<<<< HEAD
-// Hash password before saving to database
-=======
->>>>>>> 1aed1507
 userSchema.pre("save", async function (next) {
   if (this.isModified("password")) {
     this.password = await bcrypt.hash(this.password, 10);
