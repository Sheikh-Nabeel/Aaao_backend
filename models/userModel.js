import mongoose from "mongoose";
import bcrypt from "bcrypt";
import { v4 as uuidv4 } from "uuid";

const userSchema = new mongoose.Schema(
  {
    username: {
      type: String,
      required: [true, "Username is required"],
      unique: true,
      trim: true,
      minlength: [3, "Username must be at least 3 characters"],
      maxlength: [30, "Username cannot exceed 30 characters"],
      match: [
        /^[a-zA-Z0-9_]+$/,
        "Username can only contain letters, numbers, and underscores",
      ],
    },
    firstName: {
      type: String,
      required: [true, "First name is required"],
      trim: true,
    },
    lastName: {
      type: String,
      required: false,
      trim: true,
    },
    email: {
      type: String,
      required: [true, "Email is required"],
      unique: true,
      lowercase: true,
      trim: true,
      match: [/^\S+@\S+\.\S+$/, "Please enter a valid email address"],
    },
    phoneNumber: {
      type: String,
      required: [true, "Phone number is required"],
      unique: true,
      trim: true,
      minlength: [
        10,
        "Phone number must be exactly 13 characters including country code",
      ],
      maxlength: [
        13,
        "Phone number must be exactly 13 characters including country code",
      ],
    },
    password: {
      type: String,
      required: [true, "Password is required"],
      minlength: [8, "Password must be at least 8 characters"],
    },
    sponsorId: {
      type: String,
      required: true,
      default: function () {
        return `${uuidv4().split("-")[0]}-${Date.now().toString().slice(-6)}`;
      },
    },
    directReferrals: {
      type: [mongoose.Schema.Types.ObjectId],
      ref: "User",
      default: [],
    },
    level2Referrals: {
      type: [mongoose.Schema.Types.ObjectId],
      ref: "User",
      default: [],
    },
    level3Referrals: {
      type: [mongoose.Schema.Types.ObjectId],
      ref: "User",
      default: [],
    },
    level4Referrals: {
      type: [mongoose.Schema.Types.ObjectId],
      ref: "User",
      default: [],
    },
    nextLevels: { type: [[mongoose.Schema.Types.ObjectId]], default: [] },
    level: { type: Number, default: 0 },
    sponsorBy: { type: String, trim: true },
    sponsorTree: {
      type: [mongoose.Schema.Types.ObjectId],
      ref: "User",
      default: [],
    },
    country: { type: String, trim: true },
    cnicImages: { front: { type: String }, back: { type: String } },
    selfieImage: { type: String },
    licenseImage: { type: String },
    gender: { type: String, enum: ["Male", "Female", "Other"], trim: true },
    kycLevel: { type: Number, default: 0 },
    kycStatus: {
      type: String,
      enum: ["pending", "approved", "rejected", null],
      default: null,
    },
    pendingVehicleData: {
      type: mongoose.Schema.Types.ObjectId,
      ref: "Vehicle",
    },
    hasVehicle: { type: String, enum: ["yes", "no", null], default: null },
    otp: { type: String, default: null },
    otpExpires: { type: Date, default: null },
    isVerified: { type: Boolean, default: false },
    resetOtp: { type: String, default: null },
    resetOtpExpires: { type: Date },
    role: {
      type: String,
      default: "customer",
      enum: ["customer", "driver", "admin", "superadmin"],
    },
    hasDriver: {
    type: String,
    default: "No",
  },
    pinnedDrivers: {
      type: [mongoose.Schema.Types.ObjectId],
      ref: "User",
      default: [],
    },
    favoriteDrivers: {
      type: [mongoose.Schema.Types.ObjectId],
      ref: "User",
      default: [],
    },
<<<<<<< HEAD
    mlmBalance: {
      total: {
        type: Number,
        default: 0,
      },
      userTree: {
        type: Number,
        default: 0,
      },
      driverTree: {
        type: Number,
        default: 0,
      },
      transactions: [
        {
          amount: {
            type: Number,
            required: true,
          },
          rideId: {
            type: String,
            required: true,
          },
          level: {
            type: Number,
            required: true,
            min: 1,
            max: 4,
          },
          treeType: {
            type: String,
            enum: ["user", "driver"],
            required: true,
          },
          timestamp: {
            type: Date,
            default: Date.now,
          },
          type: {
            type: String,
            enum: ["earning", "withdrawal"],
            default: "earning",
          },
        },
      ],
    },
    
    // Qualification Points tracking (TGP/PGP for MLM level eligibility)
    qualificationPoints: {
      // Personal Qualification Points (from own rides)
      pgp: {
        monthly: {
          type: Number,
          default: 0,
        },
        accumulated: {
          type: Number,
          default: 0,
        },
        lastResetDate: {
          type: Date,
          default: Date.now,
        },
      },
      // Team Qualification Points (from team rides)
      tgp: {
        monthly: {
          type: Number,
          default: 0,
        },
        accumulated: {
          type: Number,
          default: 0,
        },
        lastResetDate: {
          type: Date,
          default: Date.now,
        },
      },
      // Transaction history for TGP/PGP
      transactions: [
        {
          points: {
            type: Number,
            required: true,
          },
          rideId: {
            type: String,
            required: true,
          },
          type: {
            type: String,
            enum: ["pgp", "tgp"],
            required: true,
          },
          rideType: {
            type: String,
            enum: ["personal", "team"],
            required: true,
          },
          rideFare: {
            type: Number,
            required: true,
          },
          timestamp: {
            type: Date,
            default: Date.now,
          },
          month: {
            type: Number,
            required: true,
          },
          year: {
            type: Number,
            required: true,
          },
        },
      ],
    },
    
    // CRR Rank System
    crrRank: {
      current: {
        type: String,
        enum: ['Bronze', 'Silver', 'Gold', 'Platinum', 'Diamond'],
        default: 'Bronze'
      },
      history: [{
        rank: {
          type: String,
          enum: ['Bronze', 'Silver', 'Gold', 'Platinum', 'Diamond'],
          required: true
        },
        achievedAt: {
          type: Date,
          default: Date.now
        },
        qualificationPoints: {
          type: Number,
          required: true
        }
      }],
      lastUpdated: {
        type: Date,
        default: Date.now
      }
    },

    // BBR (Bonus Booster Rewards) Participation
    bbrParticipation: {
      currentCampaign: {
        campaignId: { type: mongoose.Schema.Types.ObjectId },
        soloRides: { type: Number, default: 0 },
        teamRides: { type: Number, default: 0 },
        totalRides: { type: Number, default: 0 },
        achieved: { type: Boolean, default: false },
        rewardClaimed: { type: Boolean, default: false },
        joinedAt: { type: Date }
      },
      history: [{
        campaignId: { type: mongoose.Schema.Types.ObjectId },
        campaignName: { type: String, required: true },
        soloRides: { type: Number, default: 0 },
        teamRides: { type: Number, default: 0 },
        totalRides: { type: Number, default: 0 },
        requirement: { type: Number, required: true },
        achieved: { type: Boolean, default: false },
        rewardAmount: { type: Number, default: 0 },
        rewardClaimed: { type: Boolean, default: false },
        achievedAt: { type: Date },
        claimedAt: { type: Date }
      }],
      totalWins: { type: Number, default: 0 },
      totalRewardsEarned: { type: Number, default: 0 }
    },

    // HLR (HonorPay Loyalty Rewards) Qualification
    hlrQualification: {
      isQualified: { type: Boolean, default: false },
      qualifiedAt: { type: Date },
      pgpAtQualification: { type: Number },
      tgpAtQualification: { type: Number },
      rewardClaimed: { type: Boolean, default: false },
      claimedAt: { type: Date },
      claimReason: { 
        type: String, 
        enum: ['retirement', 'deceased'] 
      },
      age: { type: Number },
      retirementEligible: { type: Boolean, default: false },
      progress: {
        pgpProgress: { type: Number, default: 0 }, // percentage
        tgpProgress: { type: Number, default: 0 }, // percentage
        overallProgress: { type: Number, default: 0 } // percentage
      }
    },

    // Regional Ambassador System
    regionalAmbassador: {
      isAmbassador: { type: Boolean, default: false },
      rank: { 
        type: String, 
        enum: ['Challenger', 'Warrior', 'Tycoon', 'Champion', 'Boss'],
        default: 'Challenger' 
      },
      progress: { type: Number, default: 0 }, // percentage towards next rank
      totalEarnings: { type: Number, default: 0 },
      achievedAt: { type: Date },
      rankHistory: [{
        rank: { 
          type: String, 
          enum: ['Challenger', 'Warrior', 'Tycoon', 'Champion', 'Boss'],
          required: true 
        },
        achievedAt: { type: Date, default: Date.now },
        progress: { type: Number, required: true },
        earnings: { type: Number, default: 0 }
      }],
      countryRank: { type: Number }, // rank within country
      globalRank: { type: Number }, // global rank
      isActive: { type: Boolean, default: true }
    },
    
    // User Wallet for payments
    wallet: {
      balance: {
        type: Number,
        default: 0,
      },
=======
    assignedVehicles: {
      type: [mongoose.Schema.Types.ObjectId],
      ref: "VehicleRegistration",
      default: [],
>>>>>>> f8d344a2
    },
  },
  { timestamps: true }
);

userSchema.index({ username: 1 });
userSchema.index({ email: 1 });
userSchema.index({ phoneNumber: 1 });
userSchema.index({ sponsorId: 1 });
userSchema.index({ sponsorBy: 1 });
userSchema.index({ level: 1 });
userSchema.index({ kycLevel: 1 });
userSchema.index({ kycStatus: 1 });
userSchema.index({ role: 1 });
userSchema.index({ createdAt: -1 });
userSchema.index({ isVerified: 1 });
userSchema.index({ firstName: 1, lastName: 1 });
userSchema.index({ directReferrals: 1 });
userSchema.index({ level2Referrals: 1 });
userSchema.index({ level3Referrals: 1 });
userSchema.index({ level4Referrals: 1 });
userSchema.index({ pendingVehicleData: 1 });
userSchema.index({ sponsorBy: 1, level: 1 });
userSchema.index({ level: 1, createdAt: -1 });
userSchema.index({ kycLevel: 1, role: 1 });
// New indexes for driver payment tracking
userSchema.index({ "driverPaymentTracking.isRestricted": 1 });
userSchema.index({ "driverPaymentTracking.unpaidRidesCount": 1 });
userSchema.index({ "driverPaymentTracking.totalPendingAmount": 1 });
userSchema.index({ "wallet.balance": 1 });
// Indexes for game points
userSchema.index({ "gamePoints.tgp": 1 });
userSchema.index({ "gamePoints.pgp": 1 });
// Indexes for driver location and status
userSchema.index({ "currentLocation": "2dsphere" });
userSchema.index({ "isActive": 1 });
userSchema.index({ "driverStatus": 1 });
userSchema.index({ "lastActiveAt": 1 });
userSchema.index({ "role": 1, "isActive": 1, "driverStatus": 1 });
// Indexes for driver settings
userSchema.index({ "driverSettings.autoAccept.enabled": 1 });
userSchema.index({ "driverSettings.ridePreferences.pinkCaptainMode": 1 });
userSchema.index({ role: 1, "driverSettings.autoAccept.enabled": 1 });
userSchema.index({ "mlmBalance.total": 1 });
userSchema.index({ "mlmBalance.userTree": 1 });
userSchema.index({ "mlmBalance.driverTree": 1 });
userSchema.index({ "mlmBalance.transactions.rideId": 1 });
userSchema.index({ "mlmBalance.transactions.timestamp": -1 });
// Indexes for TGP and PGP tracking
userSchema.index({ "qualificationPoints.pgp.monthly": 1 });
userSchema.index({ "qualificationPoints.pgp.accumulated": 1 });
userSchema.index({ "qualificationPoints.tgp.monthly": 1 });
userSchema.index({ "qualificationPoints.tgp.accumulated": 1 });
userSchema.index({ "qualificationPoints.pgp.lastResetDate": 1 });
userSchema.index({ "qualificationPoints.tgp.lastResetDate": 1 });
userSchema.index({ "qualificationPoints.transactions.rideId": 1 });
userSchema.index({ "qualificationPoints.transactions.timestamp": -1 });
userSchema.index({ "qualificationPoints.transactions.type": 1 });
userSchema.index({ "qualificationPoints.transactions.month": 1, "qualificationPoints.transactions.year": 1 });
// Indexes for CRR rank tracking
userSchema.index({ "crrRank.current": 1 });
userSchema.index({ "crrRank.lastUpdated": -1 });
userSchema.index({ "crrRank.history.rank": 1 });
userSchema.index({ "crrRank.history.achievedAt": -1 });
// Indexes for BBR participation
userSchema.index({ "bbrParticipation.currentCampaign.campaignId": 1 });
userSchema.index({ "bbrParticipation.currentCampaign.totalRides": 1 });
userSchema.index({ "bbrParticipation.currentCampaign.achieved": 1 });
userSchema.index({ "bbrParticipation.totalWins": 1 });
userSchema.index({ "bbrParticipation.totalRewardsEarned": 1 });
// Indexes for HLR qualification
userSchema.index({ "hlrQualification.isQualified": 1 });
userSchema.index({ "hlrQualification.qualifiedAt": -1 });
userSchema.index({ "hlrQualification.rewardClaimed": 1 });
userSchema.index({ "hlrQualification.retirementEligible": 1 });
userSchema.index({ "hlrQualification.progress.overallProgress": 1 });
// Indexes for Regional Ambassador
userSchema.index({ "regionalAmbassador.isAmbassador": 1 });
userSchema.index({ "regionalAmbassador.rank": 1 });
userSchema.index({ "regionalAmbassador.progress": 1 });
userSchema.index({ "regionalAmbassador.totalEarnings": 1 });
userSchema.index({ "regionalAmbassador.countryRank": 1 });
userSchema.index({ "regionalAmbassador.globalRank": 1 });
userSchema.index({ "regionalAmbassador.isActive": 1 });
userSchema.index({ "country": 1, "regionalAmbassador.rank": 1 });

userSchema.pre("save", async function (next) {
  if (this.isModified("password")) {
    this.password = await bcrypt.hash(this.password, 10);
  }
  next();
});

userSchema.methods.comparePassword = async function (password) {
  return await bcrypt.compare(password, this.password);
};

userSchema.methods.getReferralStats = function () {
  return {
    level1: this.directReferrals.length,
    level2: this.level2Referrals.length,
    level3: this.level3Referrals.length,
    level4: this.level4Referrals.length,
    totalReferrals:
      this.directReferrals.length +
      this.level2Referrals.length +
      this.level3Referrals.length +
      this.level4Referrals.length,
    currentLevel: this.level,
  };
};

userSchema.methods.canLevelUp = function () {
  const stats = this.getReferralStats();
  if (stats.level1 >= 3 && this.level < 1) return 1;
  if (stats.level2 >= 3 && this.level < 2) return 2;
  if (stats.level3 >= 3 && this.level < 3) return 3;
  if (stats.level4 >= 3 && this.level < 4) return 4;
  return null;
};

userSchema.methods.getReferralLink = function () {
  return `${process.env.APP_URL}/signup?ref=${this.username}`;
};

// Helper methods for TGP and PGP qualification points management
userSchema.methods.addQualificationPoints = function(data) {
  const { points, rideId, type, rideType, rideFare } = data;
  const currentDate = new Date();
  const month = currentDate.getMonth() + 1;
  const year = currentDate.getFullYear();
  
  // Add transaction
  this.qualificationPoints.transactions.push({
    points,
    rideId,
    type,
    rideType,
    rideFare,
    timestamp: currentDate,
    month,
    year
  });
  
  // Update monthly and accumulated totals
  if (type === 'pgp') {
    this.qualificationPoints.pgp.monthly += points;
    this.qualificationPoints.pgp.accumulated += points;
  } else if (type === 'tgp') {
    this.qualificationPoints.tgp.monthly += points;
    this.qualificationPoints.tgp.accumulated += points;
  }
  
  return this.save();
};

userSchema.methods.checkAndResetMonthlyQualificationPoints = function() {
  const currentDate = new Date();
  const currentMonth = currentDate.getMonth() + 1;
  const currentYear = currentDate.getFullYear();
  
  const lastResetPGP = new Date(this.qualificationPoints.pgp.lastResetDate);
  const lastResetTGP = new Date(this.qualificationPoints.tgp.lastResetDate);
  
  let needsReset = false;
  
  // Check if PGP needs reset
  if (lastResetPGP.getMonth() + 1 !== currentMonth || lastResetPGP.getFullYear() !== currentYear) {
    this.qualificationPoints.pgp.monthly = 0;
    this.qualificationPoints.pgp.lastResetDate = currentDate;
    needsReset = true;
  }
  
  // Check if TGP needs reset
  if (lastResetTGP.getMonth() + 1 !== currentMonth || lastResetTGP.getFullYear() !== currentYear) {
    this.qualificationPoints.tgp.monthly = 0;
    this.qualificationPoints.tgp.lastResetDate = currentDate;
    needsReset = true;
  }
  
  if (needsReset) {
    return this.save();
  }
  
  return Promise.resolve(this);
};

userSchema.methods.getQualificationPointsStats = function() {
  return {
    pgp: {
      monthly: this.qualificationPoints.pgp.monthly,
      accumulated: this.qualificationPoints.pgp.accumulated,
      lastResetDate: this.qualificationPoints.pgp.lastResetDate
    },
    tgp: {
      monthly: this.qualificationPoints.tgp.monthly,
      accumulated: this.qualificationPoints.tgp.accumulated,
      lastResetDate: this.qualificationPoints.tgp.lastResetDate
    },
    total: {
      monthly: this.qualificationPoints.pgp.monthly + this.qualificationPoints.tgp.monthly,
      accumulated: this.qualificationPoints.pgp.accumulated + this.qualificationPoints.tgp.accumulated
    }
  };
};

userSchema.methods.getQualificationPointsTransactions = function(limit = 50) {
  return this.qualificationPoints.transactions
    .sort((a, b) => new Date(b.timestamp) - new Date(a.timestamp))
    .slice(0, limit);
};

// Method to check MLM level qualification based on TGP/PGP points
userSchema.methods.checkMLMQualification = function() {
  const stats = this.getQualificationPointsStats();
  
  // Placeholder for qualification logic - will be updated when conditions are provided
  const qualifications = {
    crr: false,
    bbr: false,
    hlr: false,
    regionalAmbassador: false
  };
  
  // TODO: Implement qualification logic based on TGP/PGP thresholds
  // This will be updated when user provides the qualification conditions
  
  return qualifications;
};

// CRR Rank Management Methods
userSchema.methods.updateCRRRank = function(rankThresholds) {
  const stats = this.getQualificationPointsStats();
  const totalPoints = stats.total.accumulated;
  
  let newRank = 'Bronze';
  
  // Determine rank based on total qualification points
  if (totalPoints >= rankThresholds.Diamond.min) {
    newRank = 'Diamond';
  } else if (totalPoints >= rankThresholds.Platinum.min) {
    newRank = 'Platinum';
  } else if (totalPoints >= rankThresholds.Gold.min) {
    newRank = 'Gold';
  } else if (totalPoints >= rankThresholds.Silver.min) {
    newRank = 'Silver';
  }
  
  // Update rank if it has changed
  if (this.crrRank.current !== newRank) {
    // Add to history
    this.crrRank.history.push({
      rank: newRank,
      achievedAt: new Date(),
      qualificationPoints: totalPoints
    });
    
    this.crrRank.current = newRank;
    this.crrRank.lastUpdated = new Date();
    
    return this.save();
  }
  
  return Promise.resolve(this);
};

userSchema.methods.getCRRRankProgress = function(rankThresholds) {
  const stats = this.getQualificationPointsStats();
  const totalPoints = stats.total.accumulated;
  const currentRank = this.crrRank.current;
  
  let nextRank = null;
  let pointsToNext = 0;
  let progressPercentage = 0;
  
  // Determine next rank and progress
  switch (currentRank) {
    case 'Bronze':
      nextRank = 'Silver';
      pointsToNext = rankThresholds.Silver.min - totalPoints;
      progressPercentage = (totalPoints / rankThresholds.Silver.min) * 100;
      break;
    case 'Silver':
      nextRank = 'Gold';
      pointsToNext = rankThresholds.Gold.min - totalPoints;
      progressPercentage = ((totalPoints - rankThresholds.Silver.min) / (rankThresholds.Gold.min - rankThresholds.Silver.min)) * 100;
      break;
    case 'Gold':
      nextRank = 'Platinum';
      pointsToNext = rankThresholds.Platinum.min - totalPoints;
      progressPercentage = ((totalPoints - rankThresholds.Gold.min) / (rankThresholds.Platinum.min - rankThresholds.Gold.min)) * 100;
      break;
    case 'Platinum':
      nextRank = 'Diamond';
      pointsToNext = rankThresholds.Diamond.min - totalPoints;
      progressPercentage = ((totalPoints - rankThresholds.Platinum.min) / (rankThresholds.Diamond.min - rankThresholds.Platinum.min)) * 100;
      break;
    case 'Diamond':
      nextRank = null;
      pointsToNext = 0;
      progressPercentage = 100;
      break;
  }
  
  return {
    currentRank,
    nextRank,
    currentPoints: totalPoints,
    pointsToNext: Math.max(0, pointsToNext),
    progressPercentage: Math.min(100, Math.max(0, progressPercentage)),
    rankHistory: this.crrRank.history.sort((a, b) => new Date(b.achievedAt) - new Date(a.achievedAt))
  };
};

userSchema.methods.getCRRRankHistory = function() {
  return this.crrRank.history.sort((a, b) => new Date(b.achievedAt) - new Date(a.achievedAt));
};

// Wallet management methods
userSchema.methods.addToWallet = function(amount) {
  this.wallet.balance += amount;
  return this.save();
};

userSchema.methods.deductFromWallet = function(amount) {
  if (this.wallet.balance >= amount) {
    this.wallet.balance -= amount;
    return this.save();
  }
  throw new Error('Insufficient wallet balance');
};

userSchema.methods.getWalletBalance = function() {
  return this.wallet.balance;
};

userSchema.methods.hasWalletBalance = function(amount) {
  return this.wallet.balance >= amount;
};

export default mongoose.model("User", userSchema);<|MERGE_RESOLUTION|>--- conflicted
+++ resolved
@@ -127,243 +127,6 @@
       type: [mongoose.Schema.Types.ObjectId],
       ref: "User",
       default: [],
-    },
-<<<<<<< HEAD
-    mlmBalance: {
-      total: {
-        type: Number,
-        default: 0,
-      },
-      userTree: {
-        type: Number,
-        default: 0,
-      },
-      driverTree: {
-        type: Number,
-        default: 0,
-      },
-      transactions: [
-        {
-          amount: {
-            type: Number,
-            required: true,
-          },
-          rideId: {
-            type: String,
-            required: true,
-          },
-          level: {
-            type: Number,
-            required: true,
-            min: 1,
-            max: 4,
-          },
-          treeType: {
-            type: String,
-            enum: ["user", "driver"],
-            required: true,
-          },
-          timestamp: {
-            type: Date,
-            default: Date.now,
-          },
-          type: {
-            type: String,
-            enum: ["earning", "withdrawal"],
-            default: "earning",
-          },
-        },
-      ],
-    },
-    
-    // Qualification Points tracking (TGP/PGP for MLM level eligibility)
-    qualificationPoints: {
-      // Personal Qualification Points (from own rides)
-      pgp: {
-        monthly: {
-          type: Number,
-          default: 0,
-        },
-        accumulated: {
-          type: Number,
-          default: 0,
-        },
-        lastResetDate: {
-          type: Date,
-          default: Date.now,
-        },
-      },
-      // Team Qualification Points (from team rides)
-      tgp: {
-        monthly: {
-          type: Number,
-          default: 0,
-        },
-        accumulated: {
-          type: Number,
-          default: 0,
-        },
-        lastResetDate: {
-          type: Date,
-          default: Date.now,
-        },
-      },
-      // Transaction history for TGP/PGP
-      transactions: [
-        {
-          points: {
-            type: Number,
-            required: true,
-          },
-          rideId: {
-            type: String,
-            required: true,
-          },
-          type: {
-            type: String,
-            enum: ["pgp", "tgp"],
-            required: true,
-          },
-          rideType: {
-            type: String,
-            enum: ["personal", "team"],
-            required: true,
-          },
-          rideFare: {
-            type: Number,
-            required: true,
-          },
-          timestamp: {
-            type: Date,
-            default: Date.now,
-          },
-          month: {
-            type: Number,
-            required: true,
-          },
-          year: {
-            type: Number,
-            required: true,
-          },
-        },
-      ],
-    },
-    
-    // CRR Rank System
-    crrRank: {
-      current: {
-        type: String,
-        enum: ['Bronze', 'Silver', 'Gold', 'Platinum', 'Diamond'],
-        default: 'Bronze'
-      },
-      history: [{
-        rank: {
-          type: String,
-          enum: ['Bronze', 'Silver', 'Gold', 'Platinum', 'Diamond'],
-          required: true
-        },
-        achievedAt: {
-          type: Date,
-          default: Date.now
-        },
-        qualificationPoints: {
-          type: Number,
-          required: true
-        }
-      }],
-      lastUpdated: {
-        type: Date,
-        default: Date.now
-      }
-    },
-
-    // BBR (Bonus Booster Rewards) Participation
-    bbrParticipation: {
-      currentCampaign: {
-        campaignId: { type: mongoose.Schema.Types.ObjectId },
-        soloRides: { type: Number, default: 0 },
-        teamRides: { type: Number, default: 0 },
-        totalRides: { type: Number, default: 0 },
-        achieved: { type: Boolean, default: false },
-        rewardClaimed: { type: Boolean, default: false },
-        joinedAt: { type: Date }
-      },
-      history: [{
-        campaignId: { type: mongoose.Schema.Types.ObjectId },
-        campaignName: { type: String, required: true },
-        soloRides: { type: Number, default: 0 },
-        teamRides: { type: Number, default: 0 },
-        totalRides: { type: Number, default: 0 },
-        requirement: { type: Number, required: true },
-        achieved: { type: Boolean, default: false },
-        rewardAmount: { type: Number, default: 0 },
-        rewardClaimed: { type: Boolean, default: false },
-        achievedAt: { type: Date },
-        claimedAt: { type: Date }
-      }],
-      totalWins: { type: Number, default: 0 },
-      totalRewardsEarned: { type: Number, default: 0 }
-    },
-
-    // HLR (HonorPay Loyalty Rewards) Qualification
-    hlrQualification: {
-      isQualified: { type: Boolean, default: false },
-      qualifiedAt: { type: Date },
-      pgpAtQualification: { type: Number },
-      tgpAtQualification: { type: Number },
-      rewardClaimed: { type: Boolean, default: false },
-      claimedAt: { type: Date },
-      claimReason: { 
-        type: String, 
-        enum: ['retirement', 'deceased'] 
-      },
-      age: { type: Number },
-      retirementEligible: { type: Boolean, default: false },
-      progress: {
-        pgpProgress: { type: Number, default: 0 }, // percentage
-        tgpProgress: { type: Number, default: 0 }, // percentage
-        overallProgress: { type: Number, default: 0 } // percentage
-      }
-    },
-
-    // Regional Ambassador System
-    regionalAmbassador: {
-      isAmbassador: { type: Boolean, default: false },
-      rank: { 
-        type: String, 
-        enum: ['Challenger', 'Warrior', 'Tycoon', 'Champion', 'Boss'],
-        default: 'Challenger' 
-      },
-      progress: { type: Number, default: 0 }, // percentage towards next rank
-      totalEarnings: { type: Number, default: 0 },
-      achievedAt: { type: Date },
-      rankHistory: [{
-        rank: { 
-          type: String, 
-          enum: ['Challenger', 'Warrior', 'Tycoon', 'Champion', 'Boss'],
-          required: true 
-        },
-        achievedAt: { type: Date, default: Date.now },
-        progress: { type: Number, required: true },
-        earnings: { type: Number, default: 0 }
-      }],
-      countryRank: { type: Number }, // rank within country
-      globalRank: { type: Number }, // global rank
-      isActive: { type: Boolean, default: true }
-    },
-    
-    // User Wallet for payments
-    wallet: {
-      balance: {
-        type: Number,
-        default: 0,
-      },
-=======
-    assignedVehicles: {
-      type: [mongoose.Schema.Types.ObjectId],
-      ref: "VehicleRegistration",
-      default: [],
->>>>>>> f8d344a2
     },
   },
   { timestamps: true }
