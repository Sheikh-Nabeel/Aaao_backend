--- conflicted
+++ resolved
@@ -114,212 +114,10 @@
       default: "customer",
       enum: ["customer", "driver", "admin", "superadmin"],
     },
-<<<<<<< HEAD
     hasDriver: {
     type: String,
     default: "No",
   },
-=======
-    // Driver payment tracking for cash rides
-    driverPaymentTracking: {
-      totalPendingAmount: {
-        type: Number,
-        default: 0,
-      },
-      unpaidRidesCount: {
-        type: Number,
-        default: 0,
-      },
-      lastPaymentDate: {
-        type: Date,
-        required: false,
-      },
-      isRestricted: {
-        type: Boolean,
-        default: false, // true if driver has 3+ unpaid rides
-      },
-      restrictedAt: {
-        type: Date,
-        required: false,
-      },
-      paymentHistory: [{
-        amount: {
-          type: Number,
-          required: true,
-        },
-        paidAt: {
-          type: Date,
-          default: Date.now,
-        },
-        bookingId: {
-          type: mongoose.Schema.Types.ObjectId,
-          ref: "Booking",
-          required: false,
-        },
-        paymentMethod: {
-          type: String,
-          enum: ["cash", "bank_transfer", "adjustment"],
-          default: "cash",
-        },
-      }],
-    },
-    // Driver wallet for earnings
-    wallet: {
-      balance: {
-        type: Number,
-        default: 0,
-      },
-      totalEarnings: {
-        type: Number,
-        default: 0,
-      },
-      lastUpdated: {
-        type: Date,
-        default: Date.now,
-      },
-    },
-    // Game Points System
-    gamePoints: {
-      tgp: {
-        type: Number,
-        default: 0,
-        min: 0,
-      },
-      pgp: {
-        type: Number,
-        default: 0,
-        min: 0,
-      },
-      lastUpdated: {
-        type: Date,
-        default: Date.now,
-      },
-    },
-    // Driver location tracking
-    currentLocation: {
-      type: {
-        type: String,
-        enum: ['Point'],
-        default: 'Point'
-      },
-      coordinates: {
-        type: [Number], // [longitude, latitude]
-        default: [0, 0]
-      },
-      address: {
-        type: String,
-        default: ''
-      },
-      lastUpdated: {
-        type: Date,
-        default: Date.now
-      }
-    },
-    // Driver status for real-time tracking
-    isActive: {
-      type: Boolean,
-      default: false
-    },
-    driverStatus: {
-      type: String,
-      enum: ['online', 'offline', 'busy'],
-      default: 'offline'
-    },
-    lastActiveAt: {
-      type: Date,
-      default: Date.now
-    },
-    // Driver settings for auto-accept and ride preferences
-    driverSettings: {
-      autoAccept: {
-        enabled: {
-          type: Boolean,
-          default: false,
-        },
-        minFare: {
-          type: Number,
-          default: 100,
-        },
-      },
-      ridePreferences: {
-        acceptBike: {
-          type: Boolean,
-          default: true,
-        },
-        acceptRickshaw: {
-          type: Boolean,
-          default: true,
-        },
-        acceptCar: {
-          type: Boolean,
-          default: true,
-        },
-        acceptMini: {
-          type: Boolean,
-          default: true,
-        },
-        pinkCaptainMode: {
-          type: Boolean,
-          default: false,
-        },
-        acceptFemaleOnly: {
-          type: Boolean,
-          default: false,
-        },
-        acceptFamilyRides: {
-          type: Boolean,
-          default: false,
-        },
-        acceptSafeRides: {
-          type: Boolean,
-          default: false,
-        },
-        acceptFamilyWithGuardianMale: {
-          type: Boolean,
-          default: false,
-        },
-        acceptMaleWithoutFemale: {
-          type: Boolean,
-          default: false,
-        },
-        acceptNoMaleCompanion: {
-          type: Boolean,
-          default: false,
-        },
-      },
-    },
-    // Pinned and favorite drivers for users
-    pinnedDrivers: [{
-      driverId: {
-        type: mongoose.Schema.Types.ObjectId,
-        ref: 'User',
-        required: true
-      },
-      pinnedAt: {
-        type: Date,
-        default: Date.now
-      },
-      note: {
-        type: String,
-        default: ''
-      }
-    }],
-    favoriteDrivers: [{
-      driverId: {
-        type: mongoose.Schema.Types.ObjectId,
-        ref: 'User',
-        required: true
-      },
-      favoritedAt: {
-        type: Date,
-        default: Date.now
-      },
-      note: {
-        type: String,
-        default: ''
-      }
-    }],
->>>>>>> e6f1de35
   },
   { timestamps: true }
 );
